--- conflicted
+++ resolved
@@ -14,11 +14,8 @@
     "VDLiedReader",
     "STCNReader",
     "USTCReader",
-<<<<<<< HEAD
     "KVCSReader",
-=======
     "DutchAlmanacsReader",
->>>>>>> 7fd5b3f8
     "PierreBelleReader",
     "ALL_READERS",
 ]
@@ -35,11 +32,8 @@
 from .stcn import STCNReader
 from .ustc import USTCReader
 from .vd import VD16Reader, VD17Reader, VD18Reader, VDLiedReader
-<<<<<<< HEAD
 from .kvcs import KVCSReader
-=======
 from .dutch_almanacs import DutchAlmanacsReader
->>>>>>> 7fd5b3f8
 from .pierre_belle import PierreBelleReader
 
 import sys
