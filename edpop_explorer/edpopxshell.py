import cmd2
import math
import yaml
from typing import List, Optional, Type
from pygments import highlight
from pygments.lexers import TurtleLexer
from pygments.lexers.data import YamlLexer
from pygments.formatters import Terminal256Formatter

from edpop_explorer import Reader, Record, ReaderError
from edpop_explorer.readers import (
    FBTEEReader,
    GallicaReader,
    CERLThesaurusReader,
    HPBReader,
    VD16Reader,
    VD17Reader,
    VD18Reader,
    VDLiedReader,
    KBReader,
    STCNReader,
    SBTIReader,
    USTCReader,
    BnFReader,
<<<<<<< HEAD
    KVCSReader,
=======
    DutchAlmanacsReader,
>>>>>>> 7fd5b3f8
    PierreBelleReader,
)


class EDPOPXShell(cmd2.Cmd):
    intro = (
        'Welcome to the EDPOP explorer!\n'
        'Type <reader> <query> to perform a query.\n'
        'Type <reader> identifier <identifier> to retrieve a specific record.\n'
        'Type ‘help’ for all commands.\n'
    )
    prompt = '[edpop-explorer] # '
    reader: Optional[Reader] = None
    shown: int = 0
    RECORDS_PER_PAGE = 10

    def __init__(self):
        super().__init__()

        self.exact = False
        self.add_settable(cmd2.Settable(
            'exact', bool, 'use exact queries without preprocessing', self
        ))

    def get_record_from_argument(self, args) -> Optional[Record]:
        """Get the record requested by the user; show error message
        and return None if this fails"""
        if self.reader is None:
            self.perror('First perform an initial search')
            return
        try:
            # TODO: consider using argparse
            index = int(args) - 1
        except (TypeError, ValueError):
            self.perror('Please provide a valid number')
            return
        try:
            record = self.reader.records[index]
        except IndexError:
            self.perror('Please provide a record number that has been loaded')
            return
        return record

    def do_next(self, args) -> None:
        if self.reader is None:
            self.perror('First perform an initial search')
            return
        assert self.reader.number_of_results is not None
        assert self.reader.number_fetched is not None
        if self.shown >= self.reader.number_of_results:
            self.perror('All records have been shown')
        else:
            if self.reader.number_fetched - self.shown < self.RECORDS_PER_PAGE:
                self.reader.fetch()
            self.shown += self._show_records(self.reader.records,
                                             self.shown,
                                             self.RECORDS_PER_PAGE)

    def do_show(self, args) -> None:
        '''Show a normalized version of the record with the given number.'''
        record = self.get_record_from_argument(args)
        if record is not None:
            self.show_record(record)

    def show_record(self, record: Record) -> None:
        record.fetch()  # Necessary in case this is a lazy record
        self.poutput(cmd2.ansi.style_success(
            record, bold=True
        ))
        recordtype = str(record._rdf_class).rsplit('/',1)[1]
        self.poutput(f'Record type: {recordtype}')
        self.poutput
        if record.identifier:
            self.poutput(f'Identifier: {record.identifier}')
        if record.link:
            self.poutput('URL: ' + str(record.link))
        self.poutput(cmd2.ansi.style('Fields:', bold=True))
        for fieldname, _, _ in record._fields:
            fieldname_human = fieldname.capitalize().replace('_', ' ')
            # TODO: make a field iterator for Record
            value = getattr(record, fieldname)
            if value:
                if isinstance(value, list):
                    text = '\n' + '\n'.join([('  - ' + str(x)) for x in value])
                else:
                    text = str(value)
                self.poutput(
                    cmd2.ansi.style(f'- {fieldname_human}: ', bold=True) + text
                )

    def do_showrdf(self, args) -> None:
        '''Show an RDF representation of the record with the given number
        in Turtle format.'''
        record = self.get_record_from_argument(args)
        if record is None:
            return
        try:
            graph = record.to_graph()
            ttl = graph.serialize()
            highlighted = highlight(
                ttl, TurtleLexer(), Terminal256Formatter(style='vim')
            )
            self.poutput(highlighted)
        except ReaderError as err:
            self.perror('Cannot generate RDF: {}'.format(err))

    def do_showraw(self, args) -> None:
        '''Show the raw data of the record with the given number in the
        source catalog.'''
        record = self.get_record_from_argument(args)
        if record is None:
            return
        data = record.get_data_dict()
        yaml_data = yaml.dump(data, allow_unicode=True)
        highlighted = highlight(
            yaml_data, YamlLexer(), Terminal256Formatter(style='vim')
        )
        self.poutput(highlighted)

    def do_hpb(self, args) -> None:
        'CERL\'s Heritage of the Printed Book Database'
        self._query(HPBReader, args)

    def do_vd16(self, args) -> None:
        """Verzeichnis der im deutschen Sprachbereich erschienenen Drucke
        des 16. Jahrhunderts"""
        self._query(VD16Reader, args)

    def do_vd17(self, args) -> None:
        """Verzeichnis der im deutschen Sprachbereich erschienenen Drucke
        des 17. Jahrhunderts"""
        self._query(VD17Reader, args)

    def do_vd18(self, args) -> None:
        """Verzeichnis der im deutschen Sprachbereich erschienenen Drucke
        des 18. Jahrhunderts"""
        self._query(VD18Reader, args)

    def do_vdlied(self, args) -> None:
        """Verzeichnis der deutschsprachigen Liedflugschriften"""
        self._query(VDLiedReader, args)
    
    def do_bnf(self, args) -> None:
        """Bibliothèque nationale de France"""
        self._query(BnFReader, args)
    
    def do_gallica(self, args) -> None:
        'Gallica'
        self._query(GallicaReader, args)
    
    def do_ct(self, args) -> None:
        'CERL Thesaurus'
        self._query(CERLThesaurusReader, args)
    
    def do_stcn(self, args) -> None:
        'Short Title Catalogue Netherlands'
        self._query(STCNReader, args)
    
    def do_sbti(self, args) -> None:
        'Scottish Book Trade Index'
        self._query(SBTIReader, args)
    
    def do_fbtee(self, args) -> None:
        'French Book Trade in Enlightenment Europe'
        self._query(FBTEEReader, args)
    
    def do_ustc(self, args) -> None:
        'Universal Short Title Catalogue'
        self._query(USTCReader, args)
    
    def do_kb(self, args) -> None:
        'Koninklijke Bibliotheek'
        self._query(KBReader, args)

<<<<<<< HEAD
    def do_kvcs(self, args) -> None:
        'Drukkers & Uitgevers in KVCS'
        self._query(KVCSReader, args)
=======
    def do_dutalm(self, args) -> None:
        'Bibliography of Dutch Almanacs 1570-1710'
        self._query(DutchAlmanacsReader, args)
>>>>>>> 7fd5b3f8

    def do_pb(self, args) -> None:
        'BIBLIOGRAPHY OF EARLY MODERN EDITIONS OF PIERRE DE PROVENCE ET LA BELLE MAGUELONNE (CA. 1470–CA. 1800)'
        self._query(PierreBelleReader, args)

    def _show_records(self, records: List[Optional[Record]],
                      start: int,
                      limit=math.inf) -> int:
        """Show the records from start, with limit as the maximum number
        of records to show. Return the number of records shown."""
        total = len(records)
        remaining = total - start
        if remaining < 1:
            return 0
        # Determine count (the number of items to show)
        count = int(min(remaining, limit))
        digits = len(str(total))
        for i in range(start, start + count):
            print('{:{digits}} - {}'.format(
                i + 1, str(records[i]), digits=digits
            ))
        return count

    def _query(self, readerclass: Type[Reader], query: str):
        IDENTIFIER_PREFIX = "identifier "
        if query.startswith(IDENTIFIER_PREFIX):
            identifier = query[len(IDENTIFIER_PREFIX):]
            try:
                record = readerclass.get_by_id(identifier)
            except ReaderError as err:
                self.perror(err)
            else:
                self.show_record(record)
            return
        self.reader = readerclass()
        self.shown = 0
        try:
            if not self.exact:
                self.reader.prepare_query(query)
                self.pfeedback(
                    'Performing query: {}'.format(self.reader.prepared_query)
                )
            else:
                self.reader.set_query(query)
                self.pfeedback(
                    'Performing exact query: {}'.format(query)
                )
            self.reader.fetch()
        except ReaderError as err:
            self.perror('Error while fetching results: {}'.format(err))
            self.reader = None
            self.shown = 0
            return
        self.pfeedback(
            '{} records found.'.format(self.reader.number_of_results)
        )
        self.shown += self._show_records(
            self.reader.records, self.shown, self.RECORDS_PER_PAGE
        )<|MERGE_RESOLUTION|>--- conflicted
+++ resolved
@@ -22,11 +22,8 @@
     SBTIReader,
     USTCReader,
     BnFReader,
-<<<<<<< HEAD
     KVCSReader,
-=======
     DutchAlmanacsReader,
->>>>>>> 7fd5b3f8
     PierreBelleReader,
 )
 
@@ -201,15 +198,13 @@
         'Koninklijke Bibliotheek'
         self._query(KBReader, args)
 
-<<<<<<< HEAD
     def do_kvcs(self, args) -> None:
         'Drukkers & Uitgevers in KVCS'
         self._query(KVCSReader, args)
-=======
+
     def do_dutalm(self, args) -> None:
         'Bibliography of Dutch Almanacs 1570-1710'
         self._query(DutchAlmanacsReader, args)
->>>>>>> 7fd5b3f8
 
     def do_pb(self, args) -> None:
         'BIBLIOGRAPHY OF EARLY MODERN EDITIONS OF PIERRE DE PROVENCE ET LA BELLE MAGUELONNE (CA. 1470–CA. 1800)'
